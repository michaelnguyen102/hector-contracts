// SPDX-License-Identifier: AGPL-3.0-or-later
pragma solidity 0.7.5;

/**
 * @dev Collection of functions related to the address type
 */
library Address {
    /**
     * @dev Returns true if `account` is a contract.
     *
     * [IMPORTANT]
     * ====
     * It is unsafe to assume that an address for which this function returns
     * false is an externally-owned account (EOA) and not a contract.
     *
     * Among others, `isContract` will return false for the following
     * types of addresses:
     *
     *  - an externally-owned account
     *  - a contract in construction
     *  - an address where a contract will be created
     *  - an address where a contract lived, but was destroyed
     * ====
     */
    function isContract(address account) internal view returns (bool) {
        // This method relies in extcodesize, which returns 0 for contracts in
        // construction, since the code is only stored at the end of the
        // constructor execution.

        uint256 size;
        // solhint-disable-next-line no-inline-assembly
        assembly {
            size := extcodesize(account)
        }
        return size > 0;
    }

    /**
     * @dev Replacement for Solidity's `transfer`: sends `amount` wei to
     * `recipient`, forwarding all available gas and reverting on errors.
     *
     * https://eips.ethereum.org/EIPS/eip-1884[EIP1884] increases the gas cost
     * of certain opcodes, possibly making contracts go over the 2300 gas limit
     * imposed by `transfer`, making them unable to receive funds via
     * `transfer`. {sendValue} removes this limitation.
     *
     * https://diligence.consensys.net/posts/2019/09/stop-using-soliditys-transfer-now/[Learn more].
     *
     * IMPORTANT: because control is transferred to `recipient`, care must be
     * taken to not create reentrancy vulnerabilities. Consider using
     * {ReentrancyGuard} or the
     * https://solidity.readthedocs.io/en/v0.5.11/security-considerations.html#use-the-checks-effects-interactions-pattern[checks-effects-interactions pattern].
     */
    function sendValue(address payable recipient, uint256 amount) internal {
        require(
            address(this).balance >= amount,
            "Address: insufficient balance"
        );

        // solhint-disable-next-line avoid-low-level-calls, avoid-call-value
        (bool success, ) = recipient.call{value: amount}("");
        require(
            success,
            "Address: unable to send value, recipient may have reverted"
        );
    }

    /**
     * @dev Performs a Solidity function call using a low level `call`. A
     * plain`call` is an unsafe replacement for a function call: use this
     * function instead.
     *
     * If `target` reverts with a revert reason, it is bubbled up by this
     * function (like regular Solidity function calls).
     *
     * Returns the raw returned data. To convert to the expected return value,
     * use https://solidity.readthedocs.io/en/latest/units-and-global-variables.html?highlight=abi.decode#abi-encoding-and-decoding-functions[`abi.decode`].
     *
     * Requirements:
     *
     * - `target` must be a contract.
     * - calling `target` with `data` must not revert.
     *
     * _Available since v3.1._
     */
    function functionCall(address target, bytes memory data)
        internal
        returns (bytes memory)
    {
        return functionCall(target, data, "Address: low-level call failed");
    }

    /**
     * @dev Same as {xref-Address-functionCall-address-bytes-}[`functionCall`], but with
     * `errorMessage` as a fallback revert reason when `target` reverts.
     *
     * _Available since v3.1._
     */
    function functionCall(
        address target,
        bytes memory data,
        string memory errorMessage
    ) internal returns (bytes memory) {
        return _functionCallWithValue(target, data, 0, errorMessage);
    }

    /**
     * @dev Same as {xref-Address-functionCall-address-bytes-}[`functionCall`],
     * but also transferring `value` wei to `target`.
     *
     * Requirements:
     *
     * - the calling contract must have an ETH balance of at least `value`.
     * - the called Solidity function must be `payable`.
     *
     * _Available since v3.1._
     */
    function functionCallWithValue(
        address target,
        bytes memory data,
        uint256 value
    ) internal returns (bytes memory) {
        return
            functionCallWithValue(
                target,
                data,
                value,
                "Address: low-level call with value failed"
            );
    }

    /**
     * @dev Same as {xref-Address-functionCallWithValue-address-bytes-uint256-}[`functionCallWithValue`], but
     * with `errorMessage` as a fallback revert reason when `target` reverts.
     *
     * _Available since v3.1._
     */
    // function functionCallWithValue(address target, bytes memory data, uint256 value, string memory errorMessage) internal returns (bytes memory) {
    //     require(address(this).balance >= value, "Address: insufficient balance for call");
    //     return _functionCallWithValue(target, data, value, errorMessage);
    // }
    function functionCallWithValue(
        address target,
        bytes memory data,
        uint256 value,
        string memory errorMessage
    ) internal returns (bytes memory) {
        require(
            address(this).balance >= value,
            "Address: insufficient balance for call"
        );
        require(isContract(target), "Address: call to non-contract");

        // solhint-disable-next-line avoid-low-level-calls
        (bool success, bytes memory returndata) = target.call{value: value}(
            data
        );
        return _verifyCallResult(success, returndata, errorMessage);
    }

    function _functionCallWithValue(
        address target,
        bytes memory data,
        uint256 weiValue,
        string memory errorMessage
    ) private returns (bytes memory) {
        require(isContract(target), "Address: call to non-contract");

        // solhint-disable-next-line avoid-low-level-calls
        (bool success, bytes memory returndata) = target.call{value: weiValue}(
            data
        );
        if (success) {
            return returndata;
        } else {
            // Look for revert reason and bubble it up if present
            if (returndata.length > 0) {
                // The easiest way to bubble the revert reason is using memory via assembly

                // solhint-disable-next-line no-inline-assembly
                assembly {
                    let returndata_size := mload(returndata)
                    revert(add(32, returndata), returndata_size)
                }
            } else {
                revert(errorMessage);
            }
        }
    }

    /**
     * @dev Same as {xref-Address-functionCall-address-bytes-}[`functionCall`],
     * but performing a static call.
     *
     * _Available since v3.3._
     */
    function functionStaticCall(address target, bytes memory data)
        internal
        view
        returns (bytes memory)
    {
        return
            functionStaticCall(
                target,
                data,
                "Address: low-level static call failed"
            );
    }

    /**
     * @dev Same as {xref-Address-functionCall-address-bytes-string-}[`functionCall`],
     * but performing a static call.
     *
     * _Available since v3.3._
     */
    function functionStaticCall(
        address target,
        bytes memory data,
        string memory errorMessage
    ) internal view returns (bytes memory) {
        require(isContract(target), "Address: static call to non-contract");

        // solhint-disable-next-line avoid-low-level-calls
        (bool success, bytes memory returndata) = target.staticcall(data);
        return _verifyCallResult(success, returndata, errorMessage);
    }

    /**
     * @dev Same as {xref-Address-functionCall-address-bytes-}[`functionCall`],
     * but performing a delegate call.
     *
     * _Available since v3.3._
     */
    function functionDelegateCall(address target, bytes memory data)
        internal
        returns (bytes memory)
    {
        return
            functionDelegateCall(
                target,
                data,
                "Address: low-level delegate call failed"
            );
    }

    /**
     * @dev Same as {xref-Address-functionCall-address-bytes-string-}[`functionCall`],
     * but performing a delegate call.
     *
     * _Available since v3.3._
     */
    function functionDelegateCall(
        address target,
        bytes memory data,
        string memory errorMessage
    ) internal returns (bytes memory) {
        require(isContract(target), "Address: delegate call to non-contract");

        // solhint-disable-next-line avoid-low-level-calls
        (bool success, bytes memory returndata) = target.delegatecall(data);
        return _verifyCallResult(success, returndata, errorMessage);
    }

    function _verifyCallResult(
        bool success,
        bytes memory returndata,
        string memory errorMessage
    ) private pure returns (bytes memory) {
        if (success) {
            return returndata;
        } else {
            // Look for revert reason and bubble it up if present
            if (returndata.length > 0) {
                // The easiest way to bubble the revert reason is using memory via assembly

                // solhint-disable-next-line no-inline-assembly
                assembly {
                    let returndata_size := mload(returndata)
                    revert(add(32, returndata), returndata_size)
                }
            } else {
                revert(errorMessage);
            }
        }
    }

    function addressToString(address _address)
        internal
        pure
        returns (string memory)
    {
        bytes32 _bytes = bytes32(uint256(_address));
        bytes memory HEX = "0123456789abcdef";
        bytes memory _addr = new bytes(42);

        _addr[0] = "0";
        _addr[1] = "x";

        for (uint256 i = 0; i < 20; i++) {
            _addr[2 + i * 2] = HEX[uint8(_bytes[i + 12] >> 4)];
            _addr[3 + i * 2] = HEX[uint8(_bytes[i + 12] & 0x0f)];
        }

        return string(_addr);
    }
}

library SafeMath {
    /**
     * @dev Returns the addition of two unsigned integers, reverting on
     * overflow.
     *
     * Counterpart to Solidity's `+` operator.
     *
     * Requirements:
     *
     * - Addition cannot overflow.
     */
    function add(uint256 a, uint256 b) internal pure returns (uint256) {
        uint256 c = a + b;
        require(c >= a, "SafeMath: addition overflow");

        return c;
    }

    /**
     * @dev Returns the subtraction of two unsigned integers, reverting on
     * overflow (when the result is negative).
     *
     * Counterpart to Solidity's `-` operator.
     *
     * Requirements:
     *
     * - Subtraction cannot overflow.
     */
    function sub(uint256 a, uint256 b) internal pure returns (uint256) {
        return sub(a, b, "SafeMath: subtraction overflow");
    }

    /**
     * @dev Returns the subtraction of two unsigned integers, reverting with custom message on
     * overflow (when the result is negative).
     *
     * Counterpart to Solidity's `-` operator.
     *
     * Requirements:
     *
     * - Subtraction cannot overflow.
     */
    function sub(
        uint256 a,
        uint256 b,
        string memory errorMessage
    ) internal pure returns (uint256) {
        require(b <= a, errorMessage);
        uint256 c = a - b;

        return c;
    }

    /**
     * @dev Returns the multiplication of two unsigned integers, reverting on
     * overflow.
     *
     * Counterpart to Solidity's `*` operator.
     *
     * Requirements:
     *
     * - Multiplication cannot overflow.
     */
    function mul(uint256 a, uint256 b) internal pure returns (uint256) {
        // Gas optimization: this is cheaper than requiring 'a' not being zero, but the
        // benefit is lost if 'b' is also tested.
        // See: https://github.com/OpenZeppelin/openzeppelin-contracts/pull/522
        if (a == 0) {
            return 0;
        }

        uint256 c = a * b;
        require(c / a == b, "SafeMath: multiplication overflow");

        return c;
    }

    /**
     * @dev Returns the integer division of two unsigned integers. Reverts on
     * division by zero. The result is rounded towards zero.
     *
     * Counterpart to Solidity's `/` operator. Note: this function uses a
     * `revert` opcode (which leaves remaining gas untouched) while Solidity
     * uses an invalid opcode to revert (consuming all remaining gas).
     *
     * Requirements:
     *
     * - The divisor cannot be zero.
     */
    function div(uint256 a, uint256 b) internal pure returns (uint256) {
        return div(a, b, "SafeMath: division by zero");
    }

    /**
     * @dev Returns the integer division of two unsigned integers. Reverts with custom message on
     * division by zero. The result is rounded towards zero.
     *
     * Counterpart to Solidity's `/` operator. Note: this function uses a
     * `revert` opcode (which leaves remaining gas untouched) while Solidity
     * uses an invalid opcode to revert (consuming all remaining gas).
     *
     * Requirements:
     *
     * - The divisor cannot be zero.
     */
    function div(
        uint256 a,
        uint256 b,
        string memory errorMessage
    ) internal pure returns (uint256) {
        require(b > 0, errorMessage);
        uint256 c = a / b;
        // assert(a == b * c + a % b); // There is no case in which this doesn't hold

        return c;
    }

    /**
     * @dev Returns the remainder of dividing two unsigned integers. (unsigned integer modulo),
     * Reverts when dividing by zero.
     *
     * Counterpart to Solidity's `%` operator. This function uses a `revert`
     * opcode (which leaves remaining gas untouched) while Solidity uses an
     * invalid opcode to revert (consuming all remaining gas).
     *
     * Requirements:
     *
     * - The divisor cannot be zero.
     */
    function mod(uint256 a, uint256 b) internal pure returns (uint256) {
        return mod(a, b, "SafeMath: modulo by zero");
    }

    /**
     * @dev Returns the remainder of dividing two unsigned integers. (unsigned integer modulo),
     * Reverts with custom message when dividing by zero.
     *
     * Counterpart to Solidity's `%` operator. This function uses a `revert`
     * opcode (which leaves remaining gas untouched) while Solidity uses an
     * invalid opcode to revert (consuming all remaining gas).
     *
     * Requirements:
     *
     * - The divisor cannot be zero.
     */
    function mod(
        uint256 a,
        uint256 b,
        string memory errorMessage
    ) internal pure returns (uint256) {
        require(b != 0, errorMessage);
        return a % b;
    }
}

library SafeERC20 {
    using SafeMath for uint256;
    using Address for address;

    function safeTransfer(
        IERC20 token,
        address to,
        uint256 value
    ) internal {
        _callOptionalReturn(
            token,
            abi.encodeWithSelector(token.transfer.selector, to, value)
        );
    }

    function safeTransferFrom(
        IERC20 token,
        address from,
        address to,
        uint256 value
    ) internal {
        _callOptionalReturn(
            token,
            abi.encodeWithSelector(token.transferFrom.selector, from, to, value)
        );
    }

    /**
     * @dev Deprecated. This function has issues similar to the ones found in
     * {IERC20-approve}, and its usage is discouraged.
     *
     * Whenever possible, use {safeIncreaseAllowance} and
     * {safeDecreaseAllowance} instead.
     */
    function safeApprove(
        IERC20 token,
        address spender,
        uint256 value
    ) internal {
        // safeApprove should only be called when setting an initial allowance,
        // or when resetting it to zero. To increase and decrease it, use
        // 'safeIncreaseAllowance' and 'safeDecreaseAllowance'
        // solhint-disable-next-line max-line-length
        require(
            (value == 0) || (token.allowance(address(this), spender) == 0),
            "SafeERC20: approve from non-zero to non-zero allowance"
        );
        _callOptionalReturn(
            token,
            abi.encodeWithSelector(token.approve.selector, spender, value)
        );
    }

    function safeIncreaseAllowance(
        IERC20 token,
        address spender,
        uint256 value
    ) internal {
        uint256 newAllowance = token.allowance(address(this), spender).add(
            value
        );
        _callOptionalReturn(
            token,
            abi.encodeWithSelector(
                token.approve.selector,
                spender,
                newAllowance
            )
        );
    }

    function safeDecreaseAllowance(
        IERC20 token,
        address spender,
        uint256 value
    ) internal {
        uint256 newAllowance = token.allowance(address(this), spender).sub(
            value,
            "SafeERC20: decreased allowance below zero"
        );
        _callOptionalReturn(
            token,
            abi.encodeWithSelector(
                token.approve.selector,
                spender,
                newAllowance
            )
        );
    }

    /**
     * @dev Imitates a Solidity high-level call (i.e. a regular function call to a contract), relaxing the requirement
     * on the return value: the return value is optional (but if data is returned, it must not be false).
     * @param token The token targeted by the call.
     * @param data The call data (encoded using abi.encode or one of its variants).
     */
    function _callOptionalReturn(IERC20 token, bytes memory data) private {
        // We need to perform a low level call here, to bypass Solidity's return data size checking mechanism, since
        // we're implementing it ourselves. We use {Address.functionCall} to perform this call, which verifies that
        // the target address contains contract code and also asserts for success in the low-level call.

        bytes memory returndata = address(token).functionCall(
            data,
            "SafeERC20: low-level call failed"
        );
        if (returndata.length > 0) {
            // Return data is optional
            // solhint-disable-next-line max-line-length
            require(
                abi.decode(returndata, (bool)),
                "SafeERC20: ERC20 operation did not succeed"
            );
        }
    }
}

/**
 * @dev Interface of the ERC20 standard as defined in the EIP.
 */
interface IERC20 {
    /**
     * @dev Returns the amount of tokens in existence.
     */
    function totalSupply() external view returns (uint256);

    /**
     * @dev Returns the amount of tokens owned by `account`.
     */
    function balanceOf(address account) external view returns (uint256);

    /**
     * @dev Moves `amount` tokens from the caller's account to `recipient`.
     *
     * Returns a boolean value indicating whether the operation succeeded.
     *
     * Emits a {Transfer} event.
     */
    function transfer(address recipient, uint256 amount)
        external
        returns (bool);

    /**
     * @dev Returns the remaining number of tokens that `spender` will be
     * allowed to spend on behalf of `owner` through {transferFrom}. This is
     * zero by default.
     *
     * This value changes when {approve} or {transferFrom} are called.
     */
    function allowance(address owner, address spender)
        external
        view
        returns (uint256);

    /**
     * @dev Sets `amount` as the allowance of `spender` over the caller's tokens.
     *
     * Returns a boolean value indicating whether the operation succeeded.
     *
     * IMPORTANT: Beware that changing an allowance with this method brings the risk
     * that someone may use both the old and the new allowance by unfortunate
     * transaction ordering. One possible solution to mitigate this race
     * condition is to first reduce the spender's allowance to 0 and set the
     * desired value afterwards:
     * https://github.com/ethereum/EIPs/issues/20#issuecomment-263524729
     *
     * Emits an {Approval} event.
     */
    function approve(address spender, uint256 amount) external returns (bool);

    /**
     * @dev Moves `amount` tokens from `sender` to `recipient` using the
     * allowance mechanism. `amount` is then deducted from the caller's
     * allowance.
     *
     * Returns a boolean value indicating whether the operation succeeded.
     *
     * Emits a {Transfer} event.
     */
    function transferFrom(
        address sender,
        address recipient,
        uint256 amount
    ) external returns (bool);

    /**
     * @dev Emitted when `value` tokens are moved from one account (`from`) to
     * another (`to`).
     *
     * Note that `value` may be zero.
     */
    event Transfer(address indexed from, address indexed to, uint256 value);

    /**
     * @dev Emitted when the allowance of a `spender` for an `owner` is set by
     * a call to {approve}. `value` is the new allowance.
     */
    event Approval(
        address indexed owner,
        address indexed spender,
        uint256 value
    );
}

interface IOwnable {
    function policy() external view returns (address);

    function renounceManagement() external;

    function pushManagement(address newOwner_) external;

    function pullManagement() external;
}

contract Ownable is IOwnable {
    address internal _owner;
    address internal _newOwner;

    event OwnershipPushed(
        address indexed previousOwner,
        address indexed newOwner
    );
    event OwnershipPulled(
        address indexed previousOwner,
        address indexed newOwner
    );

    constructor() {
        _owner = msg.sender;
        emit OwnershipPushed(address(0), _owner);
    }

    function policy() public view override returns (address) {
        return _owner;
    }

    modifier onlyPolicy() {
        require(_owner == msg.sender, "Ownable: caller is not the owner");
        _;
    }

    function renounceManagement() public virtual override onlyPolicy {
        emit OwnershipPushed(_owner, address(0));
        _owner = address(0);
    }

    function pushManagement(address newOwner_)
        public
        virtual
        override
        onlyPolicy
    {
        require(
            newOwner_ != address(0),
            "Ownable: new owner is the zero address"
        );
        emit OwnershipPushed(_owner, newOwner_);
        _newOwner = newOwner_;
    }

    function pullManagement() public virtual override {
        require(msg.sender == _newOwner, "Ownable: must be new owner to pull");
        emit OwnershipPulled(_owner, _newOwner);
        _owner = _newOwner;
    }
}

interface ITreasury {
    function deposit(
        uint256 _amount,
        address _token,
        uint256 _profit
    ) external returns (uint256 send_);

    function manage(address _token, uint256 _amount) external;

    function valueOf(address _token, uint256 _amount)
        external
        view
        returns (uint256 value_);
}

interface IAnyswapERC20 {
    function underlying() external view returns (address);

    function withdraw(uint256 amount) external returns (uint256);
}

interface IAnyswapRouter {
    function anySwapOutUnderlying(
        address token,
        address to,
        uint256 amount,
        uint256 toChainID
    ) external;
}

/**
 *  Contract deploys reserves from treasury and send to ethereum allocator contract through anysway router,
 */

contract AnyswapEthereumAllocator is Ownable {
    /* ======== DEPENDENCIES ======== */

    using SafeERC20 for IERC20;
    using SafeMath for uint256;

    /* ======== STRUCTS ======== */

    struct tokenData {
        address underlying;
        address anyswapERC20;
        uint256 sent;
        uint256 received;
        uint256 limit;
        uint256 newLimit;
        uint256 limitChangeTimelockEnd;
    }

    /* ======== STATE VARIABLES ======== */

    ITreasury public treasury; // Treasury
    IAnyswapRouter public immutable anyswapRouter; // Treasury
    //address public rewardPool;
    string public name;
<<<<<<< HEAD
    uint256 public chainId = 1;
    uint256 public chainIdCandidate;
=======
    uint public chainId=1;
    uint public chainIdCandidate;
>>>>>>> ee695707
    address public ethereumAddress;
    address public ethereumAddressCandidate;
    uint256 public immutable ethAddressChangeTimelock;
    uint256 public ethereumAddressActiveblock;

    mapping(address => tokenData) public tokenInfo; // info for deposited tokens

    uint256 public totalValueSent; // total RFV sent out from treasury to bridge
    uint256 public totalValueReceived; // total RFV deposit back to treasury

    uint256 public immutable timelockInBlocks; // timelock to raise deployment limit

    //address[] rewardTokens;

    //mapping(address => uint) public totalRewards;

    bool public enableSendback;
    bool public enableTesting;

    /* ======== CONSTRUCTOR ======== */

    constructor(
        string memory name_,
        address _treasury,
        address _anyswapRouter,
        //address _rewardPool,
        address _ethereumAddress,
        uint256 _ethAddressChangeTimelock,
        uint256 _timelockInBlocks
    ) {
        require(_treasury != address(0));
        treasury = ITreasury(_treasury);

        require(_anyswapRouter != address(0));
        anyswapRouter = IAnyswapRouter(_anyswapRouter);

        //require( _rewardPool != address(0) );
        //rewardPool = _rewardPool;

        timelockInBlocks = _timelockInBlocks;

        require(_ethereumAddress != address(0));
        ethereumAddress = _ethereumAddress;

        ethAddressChangeTimelock = _ethAddressChangeTimelock;

        enableSendback = true;

        enableTesting = true;

        name = name_;
    }

    /* ======== OPEN FUNCTIONS ======== */

    /**
     *  @notice claims accrued rewards
     */
    /*
    function harvest() public {

        for( uint i = 0; i < rewardTokens.length; i++ ) {
            uint balance = IERC20( rewardTokens[i] ).balanceOf( address(this) );
            if ( balance > 0 ) {
                totalRewards[rewardTokens[i]]=totalRewards[rewardTokens[i]].add(balance);
                IERC20( rewardTokens[i] ).safeTransfer( rewardPool, balance );
            }
        }
    }
    */

    /* ======== POLICY FUNCTIONS ======== */

    /**
     *  @notice withdraws asset from treasury, transfer out to other chain through
     *  @param token address
     *  @param amount uint
     */
    function bridgeOut(address token, uint256 amount) public onlyPolicy {
        require(!exceedsLimit(token, amount), "deposit amount exceed limit"); // ensure deposit is within bounds
        treasury.manage(token, amount); // retrieve amount of asset from treasury

        IERC20(token).approve(address(anyswapRouter), amount); // approve anyswap router to spend tokens
<<<<<<< HEAD
        anyswapRouter.anySwapOutUnderlying(
            tokenInfo[token].anyswapERC20,
            ethereumAddress,
            amount,
            chainId
        );
=======
        anyswapRouter.anySwapOutUnderlying(tokenInfo[token].anyswapERC20, ethereumAddress, amount, chainId);
>>>>>>> ee695707

        // account for deposit
        uint256 value = treasury.valueOf(token, amount);
        accountingFor(token, amount, value, true);
    }

    /**
     *  @notice deposit balance of certain token back into treasury
     *  @param token address
     */
    function depositBack(address token) public onlyPolicy {
        uint256 balance = IERC20(token).balanceOf(address(this)); // balance of asset withdrawn

        // account for withdrawal
        uint256 value = treasury.valueOf(token, balance);
        accountingFor(token, balance, value, false);

        IERC20(token).approve(address(treasury), balance); // approve to deposit asset into treasury
        treasury.deposit(balance, token, value); // deposit using value as profit so no HEC is minted
    }

    function withdrawAnyswapERC20(address anyswapERC20Token, uint256 amount)
        public
        onlyPolicy
    {
        IAnyswapERC20(anyswapERC20Token).withdraw(amount);
    }

    function disableSendback() external onlyPolicy {
        enableSendback = false;
    }
<<<<<<< HEAD

    function disableTesting() external onlyPolicy {
        enableTesting = false;
        treasury = ITreasury(0xCB54EA94191B280C296E6ff0E37c7e76Ad42dC6A);
    }

    function setTreasury(address _treasury) external onlyPolicy {
        require(enableTesting == true, "not in test mode");
        require(_treasury != address(0));
        treasury = ITreasury(_treasury);
=======
    function disableTesting() external onlyPolicy{
        enableTesting=false;
        treasury=ITreasury(0xCB54EA94191B280C296E6ff0E37c7e76Ad42dC6A);
    }
    function setTreasury(address _treasury) external onlyPolicy{
        require(enableTesting==true,"not in test mode");
        require( _treasury != address(0) );
        treasury = ITreasury( _treasury );
>>>>>>> ee695707
    }

    function sendBack(address _token) external onlyPolicy {
        require(enableSendback == true, "send back token is disabled");
        uint256 amount = IERC20(_token).balanceOf(address(this));
        IERC20(_token).safeTransfer(policy(), amount);
    }

<<<<<<< HEAD
    function queueEthereumAddress(uint256 _chainId, address _ethereumAddress)
        external
        onlyPolicy
    {
        require(
            _ethereumAddress != address(0) && _chainId != 0,
            "invalid chainid or eth address"
        );
        ethereumAddressActiveblock = block.number.add(ethAddressChangeTimelock);
        ethereumAddressCandidate = _ethereumAddress;
        chainIdCandidate = _chainId;
    }

    function setEthereumAddress() external onlyPolicy {
        require(
            ethereumAddressCandidate != address(0) && chainIdCandidate != 0,
            "put new address in queue first"
        );
        require(
            enableTesting == true || block.number >= ethereumAddressActiveblock,
            "still in queue"
        );
        ethereumAddress = ethereumAddressCandidate;
        ethereumAddressCandidate = address(0);
        chainId = chainIdCandidate;
        chainIdCandidate = 0;
=======
    function queueEthereumAddress(uint _chainId,address _ethereumAddress) external onlyPolicy{
        require(_ethereumAddress!=address(0)&&_chainId!=0,"invalid chainid or eth address");
        ethereumAddressActiveblock=block.number.add(ethAddressChangeTimelock);
        ethereumAddressCandidate=_ethereumAddress;
        chainIdCandidate=_chainId;
    }

    function setEthereumAddress() external onlyPolicy{
        require(ethereumAddressCandidate!=address(0)&&chainIdCandidate!=0,"put new address in queue first");
        require(enableTesting==true||block.number>=ethereumAddressActiveblock,"still in queue");
        ethereumAddress=ethereumAddressCandidate;
        ethereumAddressCandidate=address(0);
        chainId=chainIdCandidate;
        chainIdCandidate=0;
>>>>>>> ee695707
    }

    //function setRewardPool(address _rewardPool) external onlyPolicy {
    //    require( _rewardPool != address(0) );
    //    rewardPool = _rewardPool;
    //}

    /**
     *  @notice adds asset and corresponding anyswapERC20Token to mapping
     *  @param principleToken address
     *  @param anyswapERC20Token address
     *  @param max uint
     */
    function addToken(
        address principleToken,
        address anyswapERC20Token,
        uint256 max
    ) external onlyPolicy {
        require(anyswapERC20Token != address(0), "invalid anyswap erc20 token");
        address token = IAnyswapERC20(anyswapERC20Token).underlying();
        require(
            token != address(0) && principleToken == token,
            "principle token not matched with anyswap ERC20 underlying token"
        );
        require(tokenInfo[token].sent <= tokenInfo[token].received);

        tokenInfo[token] = tokenData({
            underlying: token,
            anyswapERC20: anyswapERC20Token,
            sent: 0,
            received: 0,
            limit: max,
            newLimit: 0,
            limitChangeTimelockEnd: 0
        });
    }

    /**
     *  @notice add new reward token to be harvested
     *  @param token address
     */
    /*
    function addRewardToken( address token ) external onlyPolicy() {
        require( IERC20( token ).totalSupply() > 0, "Invalid address" );
        require( token != address(0) );
        for( uint i = 0; i < rewardTokens.length; i++ ) {
            if(rewardTokens[i]==token)return;
        }
        rewardTokens.push( token );
    }
    */

    /**
     *  @notice lowers max can be deployed for asset (no timelock)
     *  @param token address
     *  @param newMax uint
     */
    function lowerLimit(address token, uint256 newMax) external onlyPolicy {
        require(newMax < tokenInfo[token].limit);
        require(newMax.add(tokenInfo[token].received) > tokenInfo[token].sent); // cannot set limit below what has been deployed already
        tokenInfo[token].limit = newMax;
        tokenInfo[token].newLimit = 0;
        tokenInfo[token].limitChangeTimelockEnd = 0;
    }

    /**
     *  @notice starts timelock to raise max allocation for asset
     *  @param token address
     *  @param newMax uint
     */
    function queueRaiseLimit(address token, uint256 newMax)
        external
        onlyPolicy
    {
        tokenInfo[token].limitChangeTimelockEnd = block.number.add(
            timelockInBlocks
        );
        tokenInfo[token].newLimit = newMax;
    }

    /**
     *  @notice changes max allocation for asset when timelock elapsed
     *  @param token address
     */
    function raiseLimit(address token) external onlyPolicy {
        require(
            enableTesting == true ||
                block.number >= tokenInfo[token].limitChangeTimelockEnd,
            "Timelock not expired"
        );
        require(
            tokenInfo[token].limitChangeTimelockEnd != 0,
            "Timelock not started"
        );

        tokenInfo[token].limit = tokenInfo[token].newLimit;
        tokenInfo[token].newLimit = 0;
        tokenInfo[token].limitChangeTimelockEnd = 0;
    }

    /* ======== INTERNAL FUNCTIONS ======== */

    /**
     *  @notice accounting of deposits/withdrawals of assets
     *  @param token address
     *  @param amount uint
     *  @param value uint
     *  @param add bool
     */
    function accountingFor(
        address token,
        uint256 amount,
        uint256 value,
        bool add
    ) internal {
        if (add) {
            tokenInfo[token].sent = tokenInfo[token].sent.add(amount); // track amount bridged out

            totalValueSent = totalValueSent.add(value); // track total value bridged out
        } else {
            // track amount back to treasury
            tokenInfo[token].received = tokenInfo[token].received.add(amount);

            // track total value back to treasury
            totalValueReceived = totalValueReceived.add(value);
        }
    }

    /* ======== VIEW FUNCTIONS ======== */

    /**
     *  @notice checks to ensure deposit does not exceed max allocation for asset
     *  @param token address
     *  @param amount uint
     */
    function exceedsLimit(address token, uint256 amount)
        public
        view
        returns (bool)
    {
        uint256 willBeDeployed = tokenInfo[token].sent.add(amount);

        return (willBeDeployed >
            tokenInfo[token].limit.add(tokenInfo[token].received));
    }
}<|MERGE_RESOLUTION|>--- conflicted
+++ resolved
@@ -784,13 +784,9 @@
     IAnyswapRouter public immutable anyswapRouter; // Treasury
     //address public rewardPool;
     string public name;
-<<<<<<< HEAD
     uint256 public chainId = 1;
     uint256 public chainIdCandidate;
-=======
-    uint public chainId=1;
-    uint public chainIdCandidate;
->>>>>>> ee695707
+
     address public ethereumAddress;
     address public ethereumAddressCandidate;
     uint256 public immutable ethAddressChangeTimelock;
@@ -874,16 +870,12 @@
         treasury.manage(token, amount); // retrieve amount of asset from treasury
 
         IERC20(token).approve(address(anyswapRouter), amount); // approve anyswap router to spend tokens
-<<<<<<< HEAD
         anyswapRouter.anySwapOutUnderlying(
             tokenInfo[token].anyswapERC20,
             ethereumAddress,
             amount,
             chainId
         );
-=======
-        anyswapRouter.anySwapOutUnderlying(tokenInfo[token].anyswapERC20, ethereumAddress, amount, chainId);
->>>>>>> ee695707
 
         // account for deposit
         uint256 value = treasury.valueOf(token, amount);
@@ -915,7 +907,6 @@
     function disableSendback() external onlyPolicy {
         enableSendback = false;
     }
-<<<<<<< HEAD
 
     function disableTesting() external onlyPolicy {
         enableTesting = false;
@@ -926,16 +917,6 @@
         require(enableTesting == true, "not in test mode");
         require(_treasury != address(0));
         treasury = ITreasury(_treasury);
-=======
-    function disableTesting() external onlyPolicy{
-        enableTesting=false;
-        treasury=ITreasury(0xCB54EA94191B280C296E6ff0E37c7e76Ad42dC6A);
-    }
-    function setTreasury(address _treasury) external onlyPolicy{
-        require(enableTesting==true,"not in test mode");
-        require( _treasury != address(0) );
-        treasury = ITreasury( _treasury );
->>>>>>> ee695707
     }
 
     function sendBack(address _token) external onlyPolicy {
@@ -944,7 +925,6 @@
         IERC20(_token).safeTransfer(policy(), amount);
     }
 
-<<<<<<< HEAD
     function queueEthereumAddress(uint256 _chainId, address _ethereumAddress)
         external
         onlyPolicy
@@ -971,22 +951,6 @@
         ethereumAddressCandidate = address(0);
         chainId = chainIdCandidate;
         chainIdCandidate = 0;
-=======
-    function queueEthereumAddress(uint _chainId,address _ethereumAddress) external onlyPolicy{
-        require(_ethereumAddress!=address(0)&&_chainId!=0,"invalid chainid or eth address");
-        ethereumAddressActiveblock=block.number.add(ethAddressChangeTimelock);
-        ethereumAddressCandidate=_ethereumAddress;
-        chainIdCandidate=_chainId;
-    }
-
-    function setEthereumAddress() external onlyPolicy{
-        require(ethereumAddressCandidate!=address(0)&&chainIdCandidate!=0,"put new address in queue first");
-        require(enableTesting==true||block.number>=ethereumAddressActiveblock,"still in queue");
-        ethereumAddress=ethereumAddressCandidate;
-        ethereumAddressCandidate=address(0);
-        chainId=chainIdCandidate;
-        chainIdCandidate=0;
->>>>>>> ee695707
     }
 
     //function setRewardPool(address _rewardPool) external onlyPolicy {
